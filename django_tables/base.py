import copy
from django.http import Http404
from django.core import paginator
from django.utils.datastructures import SortedDict
from django.utils.encoding import force_unicode
from django.utils.text import capfirst
from columns import Column
from options import options


try:
    from django.utils.encoding import StrAndUnicode
except ImportError:  # This was removed in django 1.7
    from django.utils.encoding import python_2_unicode_compatible

    @python_2_unicode_compatible
    class StrAndUnicode(object):
        def __str__(self):
            return self.code[0]


__all__ = ('BaseTable', 'options')


class TableOptions(object):
    def __init__(self, options=None):
        super(TableOptions, self).__init__()
        self.sortable = getattr(options, 'sortable', None)
        self.order_by = getattr(options, 'order_by', None)


class DeclarativeColumnsMetaclass(type):
    """
    Metaclass that converts Column attributes to a dictionary called
    'base_columns', taking into account parent class 'base_columns'
    as well.
    """
    def __new__(cls, name, bases, attrs, parent_cols_from=None):
        """
        The ``parent_cols_from`` argument determins from which attribute
        we read the columns of a base class that this table might be
        subclassing. This is useful for ``ModelTable`` (and possibly other
        derivatives) which might want to differ between the declared columns
        and others.

        Note that if the attribute specified in ``parent_cols_from`` is not
        found, we fall back to the default (``base_columns``), instead of
        skipping over that base. This makes a table like the following work:

            class MyNewTable(tables.ModelTable, MyNonModelTable):
                pass

        ``MyNewTable`` will be built by the ModelTable metaclass, which will
        call this base with a modified ``parent_cols_from`` argument
        specific to ModelTables. Since ``MyNonModelTable`` is not a
        ModelTable, and thus does not provide that attribute, the columns
        from that base class would otherwise be ignored.
        """

        # extract declared columns
        columns = [
            (column_name, attrs.pop(column_name))
            for column_name, obj in attrs.items()
            if isinstance(obj, Column)
        ]
        columns.sort(lambda x, y: cmp(x[1].creation_counter,
                                      y[1].creation_counter))

        # If this class is subclassing other tables, add their fields as
        # well. Note that we loop over the bases in *reverse* - this is
        # necessary to preserve the correct order of columns.
        for base in bases[::-1]:
            col_attr = (parent_cols_from and hasattr(base, parent_cols_from)) \
                and parent_cols_from\
                or 'base_columns'
            if hasattr(base, col_attr):
                columns = getattr(base, col_attr).items() + columns
        # Note that we are reusing an existing ``base_columns`` attribute.
        # This is because in certain inheritance cases (mixing normal and
        # ModelTables) this metaclass might be executed twice, and we need
        # to avoid overriding previous data (because we pop() from attrs,
        # the second time around columns might not be registered again).
        # An example would be:
        #    class MyNewTable(MyOldNonModelTable, tables.ModelTable): pass
        if 'base_columns' not in attrs:
            attrs['base_columns'] = SortedDict()
        attrs['base_columns'].update(SortedDict(columns))

        attrs['_meta'] = TableOptions(attrs.get('Meta', None))
        return type.__new__(cls, name, bases, attrs)


def rmprefix(s):
    """Normalize a column name by removing a potential sort prefix"""
    return (s[:1] == '-' and [s[1:]] or [s])[0]


def toggleprefix(s):
    """Remove - prefix is existing, or add if missing."""
    return ((s[:1] == '-') and [s[1:]] or ["-"+s])[0]


class OrderByTuple(tuple, StrAndUnicode):
        """Stores 'order by' instructions; Used to render output in a format
        we understand as input (see __unicode__) - especially useful in
        templates.

        Also supports some functionality to interact with and modify
        the order.
        """
        def __unicode__(self):
            """Output in our input format."""
            return ",".join(self)

        def __contains__(self, name):
            """Determine whether a column is part of this order."""
            for o in self:
                if rmprefix(o) == name:
                    return True
            return False

        def is_reversed(self, name):
            """Returns a bool indicating whether the column is ordered
            reversed, None if it is missing."""
            for o in self:
                if o == '-'+name:
                    return True
            return False

        def is_straight(self, name):
            """The opposite of is_reversed."""
            for o in self:
                if o == name:
                    return True
            return False

        def polarize(self, reverse, names=()):
            """Return a new tuple with the columns from ``names`` set to
            "reversed" (e.g. prefixed with a '-'). Note that the name is
            ambiguous - do not confuse this with ``toggle()``.

            If names is not specified, all columns are reversed. If a
            column name is given that is currently not part of the order,
            it is added.
            """
            prefix = reverse and '-' or ''
            order_by_tuple = [
                (
                    # add either untouched, or reversed
                    (names and rmprefix(o) not in names)
                    and [o]
                    or [prefix+rmprefix(o)]
                )[0]
                for o in self
            ] + [
                prefix+name for name in names if name not in self
            ]
            return OrderByTuple(order_by_tuple)

        def toggle(self, names=()):
            """Return a new tuple with the columns from ``names`` toggled
            with respect to their "reversed" state. E.g. a '-' prefix will
            be removed is existing, or added if lacking. Do not confuse
            with ``reverse()``.

            If names is not specified, all columns are toggled. If a
            column name is given that is currently not part of the order,
            it is added in non-reverse form."""
            order_by_tuple = [
                (
                    # add either untouched, or toggled
                    (names and rmprefix(o) not in names)
                    and [o]
                    or ((o[:1] == '-') and [o[1:]] or ["-"+o])
                )[0]
                for o in self
            ] + [
                name for name in names if name not in self
            ]
            return OrderByTuple(order_by_tuple)


class Columns(object):
    """Container for spawning BoundColumns.

    This is bound to a table and provides it's ``columns`` property. It
    provides access to those columns in different ways (iterator,
    item-based, filtered and unfiltered etc)., stuff that would not be
    possible with a simple iterator in the table class.

    Note that when you define your column using a name override, e.g.
    ``author_name = tables.Column(name="author")``, then the column will
    be exposed by this container as "author", not "author_name".
    """
    def __init__(self, table):
        self.table = table
        self._columns = SortedDict()

    def _reset(self):
        """Used by parent table class."""
        self._columns = SortedDict()

    def _spawn_columns(self):
        # (re)build the "_columns" cache of BoundColumn objects (note that
        # ``base_columns`` might have changed since last time); creating
        # BoundColumn instances can be costly, so we reuse existing ones.
        new_columns = SortedDict()
        for decl_name, column in self.table.base_columns.items():
            if decl_name in self._columns:
                new_columns[decl_name] = self._columns[decl_name]
            else:
<<<<<<< HEAD
                new_columns[decl_name] = BoundColumn(self.table, column, decl_name)
=======
                new_columns[exposed_name] = BoundColumn(
                    self.table,
                    column,
                    decl_name,
                )
>>>>>>> 7cf782a5
        self._columns = new_columns

    def all(self):
        """Iterate through all columns, regardless of visiblity (as
        opposed to ``__iter__``.

        This is used internally a lot.
        """
        self._spawn_columns()
        for column in self._columns.values():
            yield column

    def items(self):
        self._spawn_columns()
        for r in self._columns.items():
            yield r

    def names(self):
        self._spawn_columns()
        for r in self._columns.keys():
            yield r

    def index(self, name):
        self._spawn_columns()
        return self._columns.keyOrder.index(name)

    def sortable(self):
        """Iterate through all sortable columns.

        This is primarily useful in templates, where iterating over the full
        set and checking {% if column.sortable %} can be problematic in
        conjunction with e.g. {{ forloop.last }} (the last column might not
        be the actual last that is rendered).
        """
        for column in self.all():
            if column.sortable:
                yield column

    def __iter__(self):
        """Iterate through all *visible* bound columns.

        This is primarily geared towards table rendering.
        """
        for column in self.all():
            if column.visible:
                yield column

    def __contains__(self, item):
        """Check by both column object and column name."""
        self._spawn_columns()
        if isinstance(item, basestring):
            return item in self.names()
        else:
            return item in self.all()

    def __len__(self):
        self._spawn_columns()
        return len([1 for c in self._columns.values() if c.visible])

    def __getitem__(self, name):
        """Return a column by name."""
        self._spawn_columns()
        return self._columns[name]


class BoundColumn(StrAndUnicode):
    """
    'Runtime' version of ``Column`` that is bound to a table instance,
    and thus knows about the table's data.
    """
    def __init__(self, table, column, declared_name):
        self.table = table
        self.column = column
        self.declared_name = declared_name
        # expose some attributes of the column more directly
        self.visible = False
        if column:
            self.visible = column.visible

    @property
    def src_accessor(self):
        """
        The key to use when accessing this column's values in the
        source data.
        """
        if self.column.model_rel:
            return self.column.model_rel
        return self.declared_name

    def _get_sortable(self):
        if self.column.sortable is not None:
            return self.column.sortable
        elif self.table._meta.sortable is not None:
            return self.table._meta.sortable
        else:
            return True   # the default value
    sortable = property(_get_sortable)

    name = property(lambda s: s.declared_name)
    name_reversed = property(lambda s: "-"+s.name)

    def _get_name_toggled(self):
        o = self.table.order_by
        if (self.name not in o) or o.is_reversed(self.name):
            return self.name
        else:
            return self.name_reversed
    name_toggled = property(_get_name_toggled)

    is_ordered = property(lambda s: s.name in s.table.order_by)
    is_ordered_reverse = property(
        lambda s: s.table.order_by.is_reversed(s.name)
    )
    is_ordered_straight = property(
        lambda s: s.table.order_by.is_straight(s.name)
    )
    order_by = property(lambda s: s.table.order_by.polarize(False, [s.name]))
    order_by_reversed = property(
        lambda s: s.table.order_by.polarize(True, [s.name])
    )
    order_by_toggled = property(lambda s: s.table.order_by.toggle([s.name]))

    def get_default(self, row):
        """Since a column's ``default`` property may be a callable, we need
        this function to resolve it when needed.

        Make sure ``row`` is a ``BoundRow`` object, since that is what
        we promise the callable will get.
        """
        if callable(self.column.default):
            return self.column.default(row)
        return self.column.default

    def __unicode__(self):
        s = self.column.verbose_name or self.name.replace('_', ' ')
        return capfirst(force_unicode(s))

    def as_html(self):
        pass


class BoundRow(object):
    """
    Represents a single row of data, bound to a table.

    Tables will spawn these row objects, wrapping around the actual data
    stored in a row.
    """
    def __init__(self, table, data):
        self.table = table
        self.data = data

    def __iter__(self):
        for value in self.values:
            yield value

    def __getitem__(self, name):
        """
        Returns this row's value for a column. All other access methods,
        e.g. __iter__, lead ultimately to this.
        """
        column = self.table.columns[name]

        render_func = getattr(self.table, 'render_%s' % name, False)
        if render_func:
            return render_func(self.data)
        else:
            return self._default_render(column)

    def _default_render(self, column):
        """
        Returns a cell's content. This is used unless the user
        provides a custom ``render_FOO`` method.
        """
        result = self.data[column.src_accessor]

        # if the field we are pointing to is a callable, remove it
        if callable(result):
            result = result(self)
        return result

    def __contains__(self, item):
        """
        Check by both row object and column name.
        """
        if isinstance(item, basestring):
            return item in self.table._columns
        else:
            return item in self

    def _get_values(self):
        for column in self.table.columns:
            yield self[column.name]
    values = property(_get_values)

    def as_html(self):
        pass


class Rows(object):
    """
    Container for spawning BoundRows.

    This is bound to a table and provides it's ``rows`` property. It
    provides functionality that would not be possible with a simple
    iterator in the table class.
    """

    row_class = BoundRow

    def __init__(self, table):
        self.table = table

    def _reset(self):
        pass   # we currently don't use a cache

    def all(self):
        """
        Return all rows.
        """
        for row in self.table.data:
            yield self.row_class(self.table, row)

    def page(self):
        """
        Return rows on current page (if paginated).
        """
        if not hasattr(self.table, 'page'):
            return None
        return iter(self.table.page.object_list)

    def __iter__(self):
        return iter(self.all())

    def __len__(self):
        return len(self.table.data)

    def __getitem__(self, key):
        if isinstance(key, slice):
            result = list()
            for row in self.table.data[key]:
                result.append(self.row_class(self.table, row))
            return result
        elif isinstance(key, int):
            return self.row_class(self.table, self.table.data[key])
        else:
            raise TypeError('Key must be a slice or integer.')


class BaseTable(object):
    """
    A collection of columns, plus their associated data rows.
    """

    __metaclass__ = DeclarativeColumnsMetaclass

    rows_class = Rows

    # this value is not the same as None. it means 'use the default sort
    # order', which may (or may not) be inherited from the table options.
    # None means 'do not sort the data', ignoring the default.
    DefaultOrder = type('DefaultSortType', (), {})()

    def __init__(self, data, order_by=DefaultOrder):
        """
        Create a new table instance with the iterable ``data``.

        If ``order_by`` is specified, the data will be sorted accordingly.
        Otherwise, the sort order can be specified in the table options.

        Note that unlike a ``Form``, tables are always bound to data. Also
        unlike a form, the ``columns`` attribute is read-only and returns
        ``BoundColum`` wrappers, similar to the ``BoundField``'s you get
        when iterating over a form. This is because the table iterator
        already yields rows, and we need an attribute via which to expose
        the (visible) set of (bound) columns - ``Table.columns`` is simply
        the perfect fit for this. Instead, ``base_colums`` is copied to
        table instances, so modifying that will not touch the class-wide
        column list.
        """
        self._data = data
        self._snapshot = None      # will store output dataset (ordered...)
        self._rows = self.rows_class(self)
        self._columns = Columns(self)

        # None is a valid order, so we must use DefaultOrder as a flag
        # to fall back to the table sort order. set the attr via the
        # property, to wrap it in an OrderByTuple before being stored
        if order_by != BaseTable.DefaultOrder:
            self.order_by = order_by

        else:
            self.order_by = self._meta.order_by

        # Make a copy so that modifying this will not touch the class
        # definition. Note that this is different from forms, where the
        # copy is made available in a ``fields`` attribute. See the
        # ``Table`` class docstring for more information.
        self.base_columns = copy.deepcopy(type(self).base_columns)

    def _reset_snapshot(self, reason):
        """
        Called to reset the current snaptshot, for example when
        options change that could affect it.

        ``reason`` is given so that subclasses can decide that a
        given change may not affect their snaptshot.
        """
        self._snapshot = None

    def _build_snapshot(self):
        """
        Rebuild the table for the current set of options.

        Whenver the table options change, e.g. say a new sort order,
        this method will be asked to regenerate the actual table from
        the linked data source.

        Subclasses should override this.
        """
        return self._data

    def _get_data(self):
        if self._snapshot is None:
            self._snapshot = self._build_snapshot()
        return self._snapshot
    data = property(lambda s: s._get_data())

    def _resolve_sort_directions(self, order_by):
        """
        Given an ``order_by`` tuple, this will toggle the hyphen-prefixes
        according to each column's ``direction`` option, e.g. it translates
        between the ascending/descending and the straight/reverse terminology.
        """
        result = []
        for inst in order_by:
            if self.columns[rmprefix(inst)].column.direction == Column.DESC:
                inst = toggleprefix(inst)
            result.append(inst)
        return result

    def _col_names_to_src_names(self, names):
        """
        Utility function. Given a list of column names (as exposed to
        the user), converts column names to the names we have to use to
        retrieve a column's data from the source.

        Usually, the name used in the table declaration is used for accessing
        the source. However, a column can override this by giving a specific
        source field name via ``model_rel``.

        Supports prefixed column names as used e.g. in order_by ("-field").
        """
        src_names = []
        for ident in names:
            # handle order prefix
            if ident.startswith('-'):
                name = ident[1:]
                prefix = '-'
            else:
                name = ident
                prefix = ''
            # find the field name
            column = self.columns[name]
            src_names.append(prefix + column.src_accessor)
        return src_names

    def _validate_column_name(self, name, purpose):
        """
        Return True/False, depending on whether the column ``name`` is
        valid for ``purpose``. Used to validate things like ``order_by``
        instructions.

        Can be overridden by subclasses to impose further restrictions.
        """
        if purpose == 'order_by':
            return name in self.columns and self.columns[name].sortable
        else:
            return True

    def _set_order_by(self, value):
        self._reset_snapshot('order_by')
        # accept both string and tuple instructions
        order_by = (isinstance(value, basestring) and [value.split(',')] or [value])[0]  # noqa
        if order_by:
            # validate, remove all invalid order instructions
            validated_order_by = []
            for o in order_by:
                if self._validate_column_name(rmprefix(o), "order_by"):
                    validated_order_by.append(o)
                elif not options.IGNORE_INVALID_OPTIONS:
                    raise ValueError('Column name %s is invalid.' % o)
            self._order_by = OrderByTuple(validated_order_by)
        else:
            self._order_by = OrderByTuple()

    order_by = property(lambda s: s._order_by, _set_order_by)

    def __unicode__(self):
        return self.as_html()

    def __iter__(self):
        for row in self.rows:
            yield row

    def __getitem__(self, key):
        return self.rows[key]

    # just to make those readonly
    columns = property(lambda s: s._columns)
    rows = property(lambda s: s._rows)

    def as_html(self):
        pass

    def update(self):
        """Update the table based on it's current options.

        Normally, you won't have to call this method, since the table
        updates itself (it's caches) automatically whenever you change
        any of the properties. However, in some rare cases those
        changes might not be picked up, for example if you manually
        change ``base_columns`` or any of the columns in it.
        """
        self._build_snapshot()

    def paginate(self, klass, *args, **kwargs):
        page = kwargs.pop('page', 1)
        self.paginator = klass(self.rows, *args, **kwargs)
        try:
            self.page = self.paginator.page(page)
        except paginator.InvalidPage, e:
            raise Http404(str(e))<|MERGE_RESOLUTION|>--- conflicted
+++ resolved
@@ -209,15 +209,11 @@
             if decl_name in self._columns:
                 new_columns[decl_name] = self._columns[decl_name]
             else:
-<<<<<<< HEAD
-                new_columns[decl_name] = BoundColumn(self.table, column, decl_name)
-=======
-                new_columns[exposed_name] = BoundColumn(
+                new_columns[decl_name] = BoundColumn(
                     self.table,
                     column,
                     decl_name,
                 )
->>>>>>> 7cf782a5
         self._columns = new_columns
 
     def all(self):
